// Package httpclient provides an HTTP client with automatic metrics collection,
// configurable retry mechanisms, and OpenTelemetry integration.
package httpclient

import (
	"context"
	"io"
	"net/http"
	"net/url"
	"strings"
)

// Client представляет HTTP клиент с автоматическими метриками и retry механизмом
type Client struct {
<<<<<<< HEAD
	httpClient       *http.Client
	retryClient      *retryablehttp.Client
	options          *ClientOptions
	middlewareChain  *MiddlewareChain
	otelCollector    *OTelMetricsCollector
	errorAnalyzer    *ErrorInsightsAnalyzer
	logger           *zap.Logger
	lastErrorInsight *ErrorInsight
}

// NewClient создает новый HTTP клиент с заданными опциями
func NewClient(opts ...ClientOption) (*Client, error) {
	options := DefaultOptions()

	// Apply options
	for _, opt := range opts {
		opt(options)
	}

	client := &Client{
		options:       options,
		logger:        options.Logger,
		errorAnalyzer: NewErrorInsightsAnalyzer(),
	}

	// Setup HTTP client
	if options.HTTPClient != nil {
		client.httpClient = options.HTTPClient
	} else {
		client.httpClient = &http.Client{
			Timeout: options.Timeout,
			Transport: &http.Transport{
				MaxIdleConns:        options.MaxIdleConns,
				MaxIdleConnsPerHost: options.MaxConnsPerHost,
				IdleConnTimeout:     90 * time.Second,
			},
		}
	}

	// Setup retry client
	if options.RetryClient != nil {
		client.retryClient = options.RetryClient
	} else {
		retryClient := retryablehttp.NewClient()
		retryClient.HTTPClient = client.httpClient
		retryClient.RetryMax = options.RetryMax
		retryClient.RetryWaitMin = options.RetryWaitMin
		retryClient.RetryWaitMax = options.RetryWaitMax
		retryClient.Logger = nil // Disable default logging

		// Set custom retry policy if strategy is provided
		if options.RetryStrategy != nil {
			retryClient.CheckRetry = func(ctx context.Context, resp *http.Response, err error) (bool, error) {
				return options.RetryStrategy.ShouldRetry(resp, err), nil
			}
			retryClient.Backoff = func(min, max time.Duration, attemptNum int, resp *http.Response) time.Duration {
				return options.RetryStrategy.NextDelay(attemptNum, nil)
			}
		}

		// Настройка автоматической записи retry метрик
		client.setupRetryMetricsHooks(retryClient)

		client.retryClient = retryClient
	}

	// Setup middleware chain
	middlewares := options.Middlewares

	// Add circuit breaker middleware if configured
	if options.CircuitBreaker != nil {
		middlewares = append([]Middleware{NewCircuitBreakerMiddleware(options.CircuitBreaker)}, middlewares...)
	}

	client.middlewareChain = NewMiddlewareChain(middlewares...)

	// Setup OpenTelemetry metrics collector
	if options.MetricsEnabled {
		collector, err := NewOTelMetricsCollector(options.MetricsMeterName)
		if err != nil {
			return nil, fmt.Errorf("failed to create metrics collector: %w", err)
		}
		client.otelCollector = collector
	}

	return client, nil
=======
	httpClient *http.Client
	config     Config
	metrics    *Metrics
	tracer     *Tracer
	name       string
>>>>>>> 98af237b
}

// New создаёт новый HTTP клиент с указанной конфигурацией
func New(config Config, meterName string) *Client {
	// Применяем значения по умолчанию
	config = config.withDefaults()

	// Устанавливаем имя метера по умолчанию если не задано
	if meterName == "" {
		meterName = "http-client"
	}

<<<<<<< HEAD
	// Start tracing if enabled
	var span interface{}
	if c.otelCollector != nil && c.options.TracingEnabled {
		ctx, span = c.otelCollector.StartSpan(ctx, req.Method, req.URL.String())
		req = req.WithContext(ctx)
	}

	// Передаем коллектор метрик в контекст для middleware
	if c.otelCollector != nil {
		ctx = context.WithValue(ctx, "otel_collector", c.otelCollector)
		req = req.WithContext(ctx)
	}

	// Execute through middleware chain
	resp, err = c.middlewareChain.Execute(req, c.executeRequest)
=======
	// Инициализируем метрики
	metrics := NewMetrics(meterName)
>>>>>>> 98af237b

	// Инициализируем трассировку (опционально)
	var tracer *Tracer
	if config.TracingEnabled {
		tracer = NewTracer()
	}

<<<<<<< HEAD
	// Record metrics
	if c.otelCollector != nil {
		c.otelCollector.RecordRequest(ctx, req.Method, req.URL.String(), statusCode, duration, requestSize, responseSize)

		// Автоматические connection pool метрики
		if transport, ok := c.httpClient.Transport.(*http.Transport); ok {
			// Приблизительное измерение соединений
			c.otelCollector.RecordConnectionStats(ctx, 1, 0)
			if statusCode < 500 {
				c.otelCollector.RecordConnectionPoolHit(ctx, req.URL.String())
			} else {
				c.otelCollector.RecordConnectionPoolMiss(ctx, req.URL.String())
			}
			_ = transport // используем переменную
		}
	}

	// Analyze errors if they occurred
	if err != nil || (resp != nil && resp.StatusCode >= 400) {
		insight := c.errorAnalyzer.AnalyzeError(ctx, req, resp, err)
		// Store last error insight for analysis
		if insight != nil {
			c.lastErrorInsight = insight
			ctx = context.WithValue(ctx, "error_insight", insight)
		}
	}

	// Finish tracing
	if span != nil {
		if traceSpan, ok := span.(trace.Span); ok {
			c.otelCollector.FinishSpan(traceSpan, statusCode, err)
		}
	}

	return resp, err
}

// GetMeter returns the OpenTelemetry meter from the client's metrics collector
func (c *Client) GetMeter() interface{} {
	if c.otelCollector != nil {
		return c.otelCollector.GetMeter()
	}
	return nil
}

// executeRequest is the final handler that executes the HTTP request
func (c *Client) executeRequest(req *http.Request) (*http.Response, error) {
	// Сохраняем информацию о запросе для retry метрик
	if c.otelCollector != nil {
		ctx := context.WithValue(req.Context(), "http_client_method", req.Method)
		ctx = context.WithValue(ctx, "http_client_url", req.URL.String())
		req = req.WithContext(ctx)
	}

	// Convert to retryable request
	retryableReq, err := retryablehttp.FromRequest(req)
	if err != nil {
		return nil, fmt.Errorf("failed to create retryable request: %w", err)
=======
	// Создаём кастомный RoundTripper
	rt := &RoundTripper{
		base:    config.Transport,
		config:  config,
		metrics: metrics,
		tracer:  tracer,
	}

	// Создаём HTTP клиент
	httpClient := &http.Client{
		Transport: rt,
		Timeout:   config.Timeout,
	}

	return &Client{
		httpClient: httpClient,
		config:     config,
		metrics:    metrics,
		tracer:     tracer,
		name:       meterName,
>>>>>>> 98af237b
	}
}

<<<<<<< HEAD
// retryTracker отслеживает retry попытки для метрик
type retryTracker struct {
	method  string
	url     string
	attempt int
	client  *Client
}

// setupRetryMetricsHooks настраивает автоматическую запись retry метрик
func (c *Client) setupRetryMetricsHooks(retryClient *retryablehttp.Client) {
	if c.otelCollector == nil {
		return
	}

	// Мапа для отслеживания попыток по уникальному ключу запроса
	attemptMap := make(map[string]int)

	// Сохраняем оригинальные функции
	originalCheckRetry := retryClient.CheckRetry

	// Переопределяем CheckRetry для подсчета retry попыток
	retryClient.CheckRetry = func(ctx context.Context, resp *http.Response, err error) (bool, error) {
		// Создаем уникальный ключ для отслеживания запроса
		requestKey := fmt.Sprintf("%p", ctx) // используем адрес контекста как уникальный ID

		// Увеличиваем счетчик попыток
		attemptMap[requestKey]++
		currentAttempt := attemptMap[requestKey]

		// Анализ ошибок для каждой попытки (включая первую)
		if c.errorAnalyzer != nil && resp != nil {
			// Создаем фиктивный request для анализа
			req, _ := http.NewRequestWithContext(ctx, "GET", "", nil)
			if methodVal := ctx.Value("http_client_method"); methodVal != nil {
				if m, ok := methodVal.(string); ok {
					req.Method = m
				}
			}
			if urlVal := ctx.Value("http_client_url"); urlVal != nil {
				if u, ok := urlVal.(string); ok {
					if parsedURL, parseErr := url.Parse(u); parseErr == nil {
						req.URL = parsedURL
					}
				}
			}

			// Анализируем ошибку и сохраняем insight
			insight := c.errorAnalyzer.AnalyzeError(ctx, req, resp, err)
			if insight != nil {
				c.lastErrorInsight = insight
			}
		}

		// Определяем нужен ли retry
		shouldRetry := false
		var retryErr error

		if originalCheckRetry != nil {
			shouldRetry, retryErr = originalCheckRetry(ctx, resp, err)
		} else {
			// Дефолтная логика retry
			if err != nil {
				shouldRetry = true
			} else if resp != nil && (resp.StatusCode == 0 || resp.StatusCode >= 500) {
				shouldRetry = true
			}
		}

		// Если это retry попытка (attempt > 1), записываем метрику
		if currentAttempt > 1 {
			method := "UNKNOWN"
			url := "unknown"

			// Извлекаем информацию о запросе из контекста
			if methodVal := ctx.Value("http_client_method"); methodVal != nil {
				if m, ok := methodVal.(string); ok {
					method = m
				}
			}
			if urlVal := ctx.Value("http_client_url"); urlVal != nil {
				if u, ok := urlVal.(string); ok {
					url = u
				}
			}

			c.otelCollector.RecordRetry(ctx, method, url, currentAttempt, err)
		}

		// Если больше retry не нужен, очищаем счетчик
		if !shouldRetry {
			delete(attemptMap, requestKey)
		}

		return shouldRetry, retryErr
	}

	// Используем стандартную функцию backoff
	// Дополнительное отслеживание через originalBackoff не требуется
}

// Get performs a GET request
func (c *Client) Get(url string) (*http.Response, error) {
	req, err := http.NewRequest(http.MethodGet, url, nil)
=======
// Get выполняет GET запрос
func (c *Client) Get(ctx context.Context, url string) (*http.Response, error) {
	req, err := http.NewRequestWithContext(ctx, http.MethodGet, url, nil)
>>>>>>> 98af237b
	if err != nil {
		return nil, err
	}
	return c.httpClient.Do(req)
}

// Post выполняет POST запрос
func (c *Client) Post(ctx context.Context, url, contentType string, body io.Reader) (*http.Response, error) {
	req, err := http.NewRequestWithContext(ctx, http.MethodPost, url, body)
	if err != nil {
		return nil, err
	}
	if contentType != "" {
		req.Header.Set("Content-Type", contentType)
	}
	return c.httpClient.Do(req)
}

// Put выполняет PUT запрос
func (c *Client) Put(ctx context.Context, url, contentType string, body io.Reader) (*http.Response, error) {
	req, err := http.NewRequestWithContext(ctx, http.MethodPut, url, body)
	if err != nil {
		return nil, err
	}
<<<<<<< HEAD
	return c.Do(req)
}

// GetJSON performs a GET request and decodes JSON response
func (c *Client) GetJSON(ctx context.Context, url string, result interface{}) error {
	req, err := http.NewRequestWithContext(ctx, http.MethodGet, url, nil)
	if err != nil {
		return err
	}
	req.Header.Set("Accept", "application/json")

	resp, err := c.Do(req)
	if err != nil {
		return err
	}
	defer resp.Body.Close()

	if resp.StatusCode >= 400 {
		return fmt.Errorf("HTTP error: %d %s", resp.StatusCode, resp.Status)
	}

	return json.NewDecoder(resp.Body).Decode(result)
}

// PostJSON performs a POST request with JSON body and decodes JSON response
func (c *Client) PostJSON(ctx context.Context, url string, body interface{}, result interface{}) error {
	return c.sendJSON(ctx, http.MethodPost, url, body, result)
}

// PutJSON performs a PUT request with JSON body and decodes JSON response
func (c *Client) PutJSON(ctx context.Context, url string, body interface{}, result interface{}) error {
	return c.sendJSON(ctx, http.MethodPut, url, body, result)
}

// PatchJSON performs a PATCH request with JSON body and decodes JSON response
func (c *Client) PatchJSON(ctx context.Context, url string, body interface{}, result interface{}) error {
	return c.sendJSON(ctx, http.MethodPatch, url, body, result)
}

// DeleteJSON performs a DELETE request and decodes JSON response
func (c *Client) DeleteJSON(ctx context.Context, url string, result interface{}) error {
	req, err := http.NewRequestWithContext(ctx, http.MethodDelete, url, nil)
	if err != nil {
		return err
	}
	req.Header.Set("Accept", "application/json")

	resp, err := c.Do(req)
	if err != nil {
		return err
	}
	defer resp.Body.Close()

	if resp.StatusCode >= 400 {
		return fmt.Errorf("HTTP error: %d %s", resp.StatusCode, resp.Status)
	}

	if result != nil {
		return json.NewDecoder(resp.Body).Decode(result)
	}

	return nil
}

// sendJSON is a helper method for sending JSON requests
func (c *Client) sendJSON(ctx context.Context, method, url string, body interface{}, result interface{}) error {
	var bodyReader io.Reader
	if body != nil {
		jsonBody, err := json.Marshal(body)
		if err != nil {
			return fmt.Errorf("failed to marshal JSON body: %w", err)
		}
		bodyReader = bytes.NewBuffer(jsonBody)
	}

	req, err := http.NewRequestWithContext(ctx, method, url, bodyReader)
	if err != nil {
		return err
	}

	req.Header.Set("Content-Type", "application/json")
	req.Header.Set("Accept", "application/json")

	resp, err := c.Do(req)
	if err != nil {
		return err
	}
	defer resp.Body.Close()

	if resp.StatusCode >= 400 {
		return fmt.Errorf("HTTP error: %d %s", resp.StatusCode, resp.Status)
	}

	if result != nil {
		return json.NewDecoder(resp.Body).Decode(result)
	}

	return nil
}

// GetXML performs a GET request and decodes XML response
func (c *Client) GetXML(ctx context.Context, url string, result interface{}) error {
	req, err := http.NewRequestWithContext(ctx, http.MethodGet, url, nil)
	if err != nil {
		return err
	}
	req.Header.Set("Accept", "application/xml")

	resp, err := c.Do(req)
	if err != nil {
		return err
	}
	defer resp.Body.Close()

	if resp.StatusCode >= 400 {
		return fmt.Errorf("HTTP error: %d %s", resp.StatusCode, resp.Status)
	}

	return xml.NewDecoder(resp.Body).Decode(result)
}

// PostXML performs a POST request with XML body and decodes XML response
func (c *Client) PostXML(ctx context.Context, url string, body interface{}, result interface{}) error {
	var bodyReader io.Reader
	if body != nil {
		xmlBody, err := xml.Marshal(body)
		if err != nil {
			return fmt.Errorf("failed to marshal XML body: %w", err)
		}
		bodyReader = bytes.NewBuffer(xmlBody)
	}

	req, err := http.NewRequestWithContext(ctx, http.MethodPost, url, bodyReader)
	if err != nil {
		return err
	}

	req.Header.Set("Content-Type", "application/xml")
	req.Header.Set("Accept", "application/xml")

	resp, err := c.Do(req)
	if err != nil {
		return err
	}
	defer resp.Body.Close()

	if resp.StatusCode >= 400 {
		return fmt.Errorf("HTTP error: %d %s", resp.StatusCode, resp.Status)
	}

	if result != nil {
		return xml.NewDecoder(resp.Body).Decode(result)
	}

	return nil
}

// DoCtx performs an HTTP request with context support
func (c *Client) DoCtx(ctx context.Context, req *http.Request) (*http.Response, error) {
	return c.Do(req.WithContext(ctx))
}

// GetCtx performs a GET request with context support
func (c *Client) GetCtx(ctx context.Context, url string) (*http.Response, error) {
	req, err := http.NewRequestWithContext(ctx, http.MethodGet, url, nil)
	if err != nil {
		return nil, err
	}
	return c.Do(req)
}

// PostCtx performs a POST request with context support
func (c *Client) PostCtx(ctx context.Context, url, contentType string, body io.Reader) (*http.Response, error) {
	req, err := http.NewRequestWithContext(ctx, http.MethodPost, url, body)
=======
	if contentType != "" {
		req.Header.Set("Content-Type", contentType)
	}
	return c.httpClient.Do(req)
}

// Delete выполняет DELETE запрос
func (c *Client) Delete(ctx context.Context, url string) (*http.Response, error) {
	req, err := http.NewRequestWithContext(ctx, http.MethodDelete, url, nil)
	if err != nil {
		return nil, err
	}
	return c.httpClient.Do(req)
}

// Head выполняет HEAD запрос
func (c *Client) Head(ctx context.Context, url string) (*http.Response, error) {
	req, err := http.NewRequestWithContext(ctx, http.MethodHead, url, nil)
>>>>>>> 98af237b
	if err != nil {
		return nil, err
	}
	return c.httpClient.Do(req)
}

// Do выполняет HTTP запрос
func (c *Client) Do(req *http.Request) (*http.Response, error) {
	return c.httpClient.Do(req)
}

<<<<<<< HEAD
// GetOptions возвращает копию настроек клиента
func (c *Client) GetOptions() *ClientOptions {
	return c.options
}

// GetMetrics returns the current metrics
func (c *Client) GetMetrics() *ClientMetrics {
	if c.otelCollector != nil {
		return c.otelCollector.GetMetrics()
	}
	return NewClientMetrics()
}

// AnalyzeLastError returns the last error insight generated during requests
func (c *Client) AnalyzeLastError(ctx context.Context) *ErrorInsight {
	return c.lastErrorInsight
}

// GetErrorInsightsAnalyzer returns the error insights analyzer for custom configuration
func (c *Client) GetErrorInsightsAnalyzer() *ErrorInsightsAnalyzer {
	return c.errorAnalyzer
=======
// PostForm выполняет POST запрос с form data
func (c *Client) PostForm(ctx context.Context, url string, data url.Values) (*http.Response, error) {
	return c.Post(ctx, url, "application/x-www-form-urlencoded", strings.NewReader(data.Encode()))
}

// GetConfig возвращает конфигурацию клиента
func (c *Client) GetConfig() Config {
	return c.config
}

// Close освобождает ресурсы клиента
func (c *Client) Close() error {
	if c.metrics != nil {
		return c.metrics.Close()
	}
	return nil
>>>>>>> 98af237b
}<|MERGE_RESOLUTION|>--- conflicted
+++ resolved
@@ -12,100 +12,11 @@
 
 // Client представляет HTTP клиент с автоматическими метриками и retry механизмом
 type Client struct {
-<<<<<<< HEAD
-	httpClient       *http.Client
-	retryClient      *retryablehttp.Client
-	options          *ClientOptions
-	middlewareChain  *MiddlewareChain
-	otelCollector    *OTelMetricsCollector
-	errorAnalyzer    *ErrorInsightsAnalyzer
-	logger           *zap.Logger
-	lastErrorInsight *ErrorInsight
-}
-
-// NewClient создает новый HTTP клиент с заданными опциями
-func NewClient(opts ...ClientOption) (*Client, error) {
-	options := DefaultOptions()
-
-	// Apply options
-	for _, opt := range opts {
-		opt(options)
-	}
-
-	client := &Client{
-		options:       options,
-		logger:        options.Logger,
-		errorAnalyzer: NewErrorInsightsAnalyzer(),
-	}
-
-	// Setup HTTP client
-	if options.HTTPClient != nil {
-		client.httpClient = options.HTTPClient
-	} else {
-		client.httpClient = &http.Client{
-			Timeout: options.Timeout,
-			Transport: &http.Transport{
-				MaxIdleConns:        options.MaxIdleConns,
-				MaxIdleConnsPerHost: options.MaxConnsPerHost,
-				IdleConnTimeout:     90 * time.Second,
-			},
-		}
-	}
-
-	// Setup retry client
-	if options.RetryClient != nil {
-		client.retryClient = options.RetryClient
-	} else {
-		retryClient := retryablehttp.NewClient()
-		retryClient.HTTPClient = client.httpClient
-		retryClient.RetryMax = options.RetryMax
-		retryClient.RetryWaitMin = options.RetryWaitMin
-		retryClient.RetryWaitMax = options.RetryWaitMax
-		retryClient.Logger = nil // Disable default logging
-
-		// Set custom retry policy if strategy is provided
-		if options.RetryStrategy != nil {
-			retryClient.CheckRetry = func(ctx context.Context, resp *http.Response, err error) (bool, error) {
-				return options.RetryStrategy.ShouldRetry(resp, err), nil
-			}
-			retryClient.Backoff = func(min, max time.Duration, attemptNum int, resp *http.Response) time.Duration {
-				return options.RetryStrategy.NextDelay(attemptNum, nil)
-			}
-		}
-
-		// Настройка автоматической записи retry метрик
-		client.setupRetryMetricsHooks(retryClient)
-
-		client.retryClient = retryClient
-	}
-
-	// Setup middleware chain
-	middlewares := options.Middlewares
-
-	// Add circuit breaker middleware if configured
-	if options.CircuitBreaker != nil {
-		middlewares = append([]Middleware{NewCircuitBreakerMiddleware(options.CircuitBreaker)}, middlewares...)
-	}
-
-	client.middlewareChain = NewMiddlewareChain(middlewares...)
-
-	// Setup OpenTelemetry metrics collector
-	if options.MetricsEnabled {
-		collector, err := NewOTelMetricsCollector(options.MetricsMeterName)
-		if err != nil {
-			return nil, fmt.Errorf("failed to create metrics collector: %w", err)
-		}
-		client.otelCollector = collector
-	}
-
-	return client, nil
-=======
 	httpClient *http.Client
 	config     Config
 	metrics    *Metrics
 	tracer     *Tracer
 	name       string
->>>>>>> 98af237b
 }
 
 // New создаёт новый HTTP клиент с указанной конфигурацией
@@ -118,26 +29,8 @@
 		meterName = "http-client"
 	}
 
-<<<<<<< HEAD
-	// Start tracing if enabled
-	var span interface{}
-	if c.otelCollector != nil && c.options.TracingEnabled {
-		ctx, span = c.otelCollector.StartSpan(ctx, req.Method, req.URL.String())
-		req = req.WithContext(ctx)
-	}
-
-	// Передаем коллектор метрик в контекст для middleware
-	if c.otelCollector != nil {
-		ctx = context.WithValue(ctx, "otel_collector", c.otelCollector)
-		req = req.WithContext(ctx)
-	}
-
-	// Execute through middleware chain
-	resp, err = c.middlewareChain.Execute(req, c.executeRequest)
-=======
 	// Инициализируем метрики
 	metrics := NewMetrics(meterName)
->>>>>>> 98af237b
 
 	// Инициализируем трассировку (опционально)
 	var tracer *Tracer
@@ -145,66 +38,6 @@
 		tracer = NewTracer()
 	}
 
-<<<<<<< HEAD
-	// Record metrics
-	if c.otelCollector != nil {
-		c.otelCollector.RecordRequest(ctx, req.Method, req.URL.String(), statusCode, duration, requestSize, responseSize)
-
-		// Автоматические connection pool метрики
-		if transport, ok := c.httpClient.Transport.(*http.Transport); ok {
-			// Приблизительное измерение соединений
-			c.otelCollector.RecordConnectionStats(ctx, 1, 0)
-			if statusCode < 500 {
-				c.otelCollector.RecordConnectionPoolHit(ctx, req.URL.String())
-			} else {
-				c.otelCollector.RecordConnectionPoolMiss(ctx, req.URL.String())
-			}
-			_ = transport // используем переменную
-		}
-	}
-
-	// Analyze errors if they occurred
-	if err != nil || (resp != nil && resp.StatusCode >= 400) {
-		insight := c.errorAnalyzer.AnalyzeError(ctx, req, resp, err)
-		// Store last error insight for analysis
-		if insight != nil {
-			c.lastErrorInsight = insight
-			ctx = context.WithValue(ctx, "error_insight", insight)
-		}
-	}
-
-	// Finish tracing
-	if span != nil {
-		if traceSpan, ok := span.(trace.Span); ok {
-			c.otelCollector.FinishSpan(traceSpan, statusCode, err)
-		}
-	}
-
-	return resp, err
-}
-
-// GetMeter returns the OpenTelemetry meter from the client's metrics collector
-func (c *Client) GetMeter() interface{} {
-	if c.otelCollector != nil {
-		return c.otelCollector.GetMeter()
-	}
-	return nil
-}
-
-// executeRequest is the final handler that executes the HTTP request
-func (c *Client) executeRequest(req *http.Request) (*http.Response, error) {
-	// Сохраняем информацию о запросе для retry метрик
-	if c.otelCollector != nil {
-		ctx := context.WithValue(req.Context(), "http_client_method", req.Method)
-		ctx = context.WithValue(ctx, "http_client_url", req.URL.String())
-		req = req.WithContext(ctx)
-	}
-
-	// Convert to retryable request
-	retryableReq, err := retryablehttp.FromRequest(req)
-	if err != nil {
-		return nil, fmt.Errorf("failed to create retryable request: %w", err)
-=======
 	// Создаём кастомный RoundTripper
 	rt := &RoundTripper{
 		base:    config.Transport,
@@ -225,119 +58,12 @@
 		metrics:    metrics,
 		tracer:     tracer,
 		name:       meterName,
->>>>>>> 98af237b
 	}
 }
 
-<<<<<<< HEAD
-// retryTracker отслеживает retry попытки для метрик
-type retryTracker struct {
-	method  string
-	url     string
-	attempt int
-	client  *Client
-}
-
-// setupRetryMetricsHooks настраивает автоматическую запись retry метрик
-func (c *Client) setupRetryMetricsHooks(retryClient *retryablehttp.Client) {
-	if c.otelCollector == nil {
-		return
-	}
-
-	// Мапа для отслеживания попыток по уникальному ключу запроса
-	attemptMap := make(map[string]int)
-
-	// Сохраняем оригинальные функции
-	originalCheckRetry := retryClient.CheckRetry
-
-	// Переопределяем CheckRetry для подсчета retry попыток
-	retryClient.CheckRetry = func(ctx context.Context, resp *http.Response, err error) (bool, error) {
-		// Создаем уникальный ключ для отслеживания запроса
-		requestKey := fmt.Sprintf("%p", ctx) // используем адрес контекста как уникальный ID
-
-		// Увеличиваем счетчик попыток
-		attemptMap[requestKey]++
-		currentAttempt := attemptMap[requestKey]
-
-		// Анализ ошибок для каждой попытки (включая первую)
-		if c.errorAnalyzer != nil && resp != nil {
-			// Создаем фиктивный request для анализа
-			req, _ := http.NewRequestWithContext(ctx, "GET", "", nil)
-			if methodVal := ctx.Value("http_client_method"); methodVal != nil {
-				if m, ok := methodVal.(string); ok {
-					req.Method = m
-				}
-			}
-			if urlVal := ctx.Value("http_client_url"); urlVal != nil {
-				if u, ok := urlVal.(string); ok {
-					if parsedURL, parseErr := url.Parse(u); parseErr == nil {
-						req.URL = parsedURL
-					}
-				}
-			}
-
-			// Анализируем ошибку и сохраняем insight
-			insight := c.errorAnalyzer.AnalyzeError(ctx, req, resp, err)
-			if insight != nil {
-				c.lastErrorInsight = insight
-			}
-		}
-
-		// Определяем нужен ли retry
-		shouldRetry := false
-		var retryErr error
-
-		if originalCheckRetry != nil {
-			shouldRetry, retryErr = originalCheckRetry(ctx, resp, err)
-		} else {
-			// Дефолтная логика retry
-			if err != nil {
-				shouldRetry = true
-			} else if resp != nil && (resp.StatusCode == 0 || resp.StatusCode >= 500) {
-				shouldRetry = true
-			}
-		}
-
-		// Если это retry попытка (attempt > 1), записываем метрику
-		if currentAttempt > 1 {
-			method := "UNKNOWN"
-			url := "unknown"
-
-			// Извлекаем информацию о запросе из контекста
-			if methodVal := ctx.Value("http_client_method"); methodVal != nil {
-				if m, ok := methodVal.(string); ok {
-					method = m
-				}
-			}
-			if urlVal := ctx.Value("http_client_url"); urlVal != nil {
-				if u, ok := urlVal.(string); ok {
-					url = u
-				}
-			}
-
-			c.otelCollector.RecordRetry(ctx, method, url, currentAttempt, err)
-		}
-
-		// Если больше retry не нужен, очищаем счетчик
-		if !shouldRetry {
-			delete(attemptMap, requestKey)
-		}
-
-		return shouldRetry, retryErr
-	}
-
-	// Используем стандартную функцию backoff
-	// Дополнительное отслеживание через originalBackoff не требуется
-}
-
-// Get performs a GET request
-func (c *Client) Get(url string) (*http.Response, error) {
-	req, err := http.NewRequest(http.MethodGet, url, nil)
-=======
 // Get выполняет GET запрос
 func (c *Client) Get(ctx context.Context, url string) (*http.Response, error) {
 	req, err := http.NewRequestWithContext(ctx, http.MethodGet, url, nil)
->>>>>>> 98af237b
 	if err != nil {
 		return nil, err
 	}
@@ -362,182 +88,6 @@
 	if err != nil {
 		return nil, err
 	}
-<<<<<<< HEAD
-	return c.Do(req)
-}
-
-// GetJSON performs a GET request and decodes JSON response
-func (c *Client) GetJSON(ctx context.Context, url string, result interface{}) error {
-	req, err := http.NewRequestWithContext(ctx, http.MethodGet, url, nil)
-	if err != nil {
-		return err
-	}
-	req.Header.Set("Accept", "application/json")
-
-	resp, err := c.Do(req)
-	if err != nil {
-		return err
-	}
-	defer resp.Body.Close()
-
-	if resp.StatusCode >= 400 {
-		return fmt.Errorf("HTTP error: %d %s", resp.StatusCode, resp.Status)
-	}
-
-	return json.NewDecoder(resp.Body).Decode(result)
-}
-
-// PostJSON performs a POST request with JSON body and decodes JSON response
-func (c *Client) PostJSON(ctx context.Context, url string, body interface{}, result interface{}) error {
-	return c.sendJSON(ctx, http.MethodPost, url, body, result)
-}
-
-// PutJSON performs a PUT request with JSON body and decodes JSON response
-func (c *Client) PutJSON(ctx context.Context, url string, body interface{}, result interface{}) error {
-	return c.sendJSON(ctx, http.MethodPut, url, body, result)
-}
-
-// PatchJSON performs a PATCH request with JSON body and decodes JSON response
-func (c *Client) PatchJSON(ctx context.Context, url string, body interface{}, result interface{}) error {
-	return c.sendJSON(ctx, http.MethodPatch, url, body, result)
-}
-
-// DeleteJSON performs a DELETE request and decodes JSON response
-func (c *Client) DeleteJSON(ctx context.Context, url string, result interface{}) error {
-	req, err := http.NewRequestWithContext(ctx, http.MethodDelete, url, nil)
-	if err != nil {
-		return err
-	}
-	req.Header.Set("Accept", "application/json")
-
-	resp, err := c.Do(req)
-	if err != nil {
-		return err
-	}
-	defer resp.Body.Close()
-
-	if resp.StatusCode >= 400 {
-		return fmt.Errorf("HTTP error: %d %s", resp.StatusCode, resp.Status)
-	}
-
-	if result != nil {
-		return json.NewDecoder(resp.Body).Decode(result)
-	}
-
-	return nil
-}
-
-// sendJSON is a helper method for sending JSON requests
-func (c *Client) sendJSON(ctx context.Context, method, url string, body interface{}, result interface{}) error {
-	var bodyReader io.Reader
-	if body != nil {
-		jsonBody, err := json.Marshal(body)
-		if err != nil {
-			return fmt.Errorf("failed to marshal JSON body: %w", err)
-		}
-		bodyReader = bytes.NewBuffer(jsonBody)
-	}
-
-	req, err := http.NewRequestWithContext(ctx, method, url, bodyReader)
-	if err != nil {
-		return err
-	}
-
-	req.Header.Set("Content-Type", "application/json")
-	req.Header.Set("Accept", "application/json")
-
-	resp, err := c.Do(req)
-	if err != nil {
-		return err
-	}
-	defer resp.Body.Close()
-
-	if resp.StatusCode >= 400 {
-		return fmt.Errorf("HTTP error: %d %s", resp.StatusCode, resp.Status)
-	}
-
-	if result != nil {
-		return json.NewDecoder(resp.Body).Decode(result)
-	}
-
-	return nil
-}
-
-// GetXML performs a GET request and decodes XML response
-func (c *Client) GetXML(ctx context.Context, url string, result interface{}) error {
-	req, err := http.NewRequestWithContext(ctx, http.MethodGet, url, nil)
-	if err != nil {
-		return err
-	}
-	req.Header.Set("Accept", "application/xml")
-
-	resp, err := c.Do(req)
-	if err != nil {
-		return err
-	}
-	defer resp.Body.Close()
-
-	if resp.StatusCode >= 400 {
-		return fmt.Errorf("HTTP error: %d %s", resp.StatusCode, resp.Status)
-	}
-
-	return xml.NewDecoder(resp.Body).Decode(result)
-}
-
-// PostXML performs a POST request with XML body and decodes XML response
-func (c *Client) PostXML(ctx context.Context, url string, body interface{}, result interface{}) error {
-	var bodyReader io.Reader
-	if body != nil {
-		xmlBody, err := xml.Marshal(body)
-		if err != nil {
-			return fmt.Errorf("failed to marshal XML body: %w", err)
-		}
-		bodyReader = bytes.NewBuffer(xmlBody)
-	}
-
-	req, err := http.NewRequestWithContext(ctx, http.MethodPost, url, bodyReader)
-	if err != nil {
-		return err
-	}
-
-	req.Header.Set("Content-Type", "application/xml")
-	req.Header.Set("Accept", "application/xml")
-
-	resp, err := c.Do(req)
-	if err != nil {
-		return err
-	}
-	defer resp.Body.Close()
-
-	if resp.StatusCode >= 400 {
-		return fmt.Errorf("HTTP error: %d %s", resp.StatusCode, resp.Status)
-	}
-
-	if result != nil {
-		return xml.NewDecoder(resp.Body).Decode(result)
-	}
-
-	return nil
-}
-
-// DoCtx performs an HTTP request with context support
-func (c *Client) DoCtx(ctx context.Context, req *http.Request) (*http.Response, error) {
-	return c.Do(req.WithContext(ctx))
-}
-
-// GetCtx performs a GET request with context support
-func (c *Client) GetCtx(ctx context.Context, url string) (*http.Response, error) {
-	req, err := http.NewRequestWithContext(ctx, http.MethodGet, url, nil)
-	if err != nil {
-		return nil, err
-	}
-	return c.Do(req)
-}
-
-// PostCtx performs a POST request with context support
-func (c *Client) PostCtx(ctx context.Context, url, contentType string, body io.Reader) (*http.Response, error) {
-	req, err := http.NewRequestWithContext(ctx, http.MethodPost, url, body)
-=======
 	if contentType != "" {
 		req.Header.Set("Content-Type", contentType)
 	}
@@ -556,7 +106,6 @@
 // Head выполняет HEAD запрос
 func (c *Client) Head(ctx context.Context, url string) (*http.Response, error) {
 	req, err := http.NewRequestWithContext(ctx, http.MethodHead, url, nil)
->>>>>>> 98af237b
 	if err != nil {
 		return nil, err
 	}
@@ -568,29 +117,6 @@
 	return c.httpClient.Do(req)
 }
 
-<<<<<<< HEAD
-// GetOptions возвращает копию настроек клиента
-func (c *Client) GetOptions() *ClientOptions {
-	return c.options
-}
-
-// GetMetrics returns the current metrics
-func (c *Client) GetMetrics() *ClientMetrics {
-	if c.otelCollector != nil {
-		return c.otelCollector.GetMetrics()
-	}
-	return NewClientMetrics()
-}
-
-// AnalyzeLastError returns the last error insight generated during requests
-func (c *Client) AnalyzeLastError(ctx context.Context) *ErrorInsight {
-	return c.lastErrorInsight
-}
-
-// GetErrorInsightsAnalyzer returns the error insights analyzer for custom configuration
-func (c *Client) GetErrorInsightsAnalyzer() *ErrorInsightsAnalyzer {
-	return c.errorAnalyzer
-=======
 // PostForm выполняет POST запрос с form data
 func (c *Client) PostForm(ctx context.Context, url string, data url.Values) (*http.Response, error) {
 	return c.Post(ctx, url, "application/x-www-form-urlencoded", strings.NewReader(data.Encode()))
@@ -607,5 +133,4 @@
 		return c.metrics.Close()
 	}
 	return nil
->>>>>>> 98af237b
 }