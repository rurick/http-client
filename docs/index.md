--- conflicted
+++ resolved
@@ -1,81 +1,3 @@
-<<<<<<< HEAD
-# HTTP Клиент - Документация
-
-Комплексная библиотека HTTP клиента для Go с встроенными механизмами повтора, сбором метрик, паттерном автоматического выключателя, поддержкой промежуточного ПО и интеграцией с OpenTelemetry.
-
-## Возможности библиотеки
-
-### 🚀 Основные возможности
-- **Механизмы повтора**: Экспоненциальная задержка, фиксированная задержка и пользовательские стратегии повтора
-- **Автоматический выключатель**: Предотвращает каскадные сбои с настраиваемыми порогами
-- **Система промежуточного ПО**: Расширяемая цепочка middleware для обработки запросов/ответов
-- **Сбор метрик**: Встроенные метрики с интеграцией OpenTelemetry
-- **Распределенное трассирование**: Поддержка трассирования OpenTelemetry
-
-### 🛠 HTTP методы и форматы
-- **HTTP методы**: Стандартные HTTP методы (GET, POST, PUT, PATCH, DELETE, HEAD)
-- **JSON поддержка**: Специализированные методы для работы с JSON
-- **XML поддержка**: Методы для работы с XML
-- **Потоковая передача**: Поддержка больших запросов и ответов
-
-### 📊 Мониторинг и наблюдаемость
-- **Встроенные метрики**: Сбор статистики запросов без внешних зависимостей
-- **OpenTelemetry интеграция**: Экспорт метрик в системы мониторинга
-- **Распределенная трассировка**: Отслеживание запросов через микросервисы
-- **Логирование**: Подробное логирование операций
-
-### 🔧 Настройка и тестирование
-- **Пул соединений**: Настраиваемый пул HTTP соединений
-- **Гибкая конфигурация**: Множество опций для точной настройки
-- **Утилиты тестирования**: Комплексные объекты-заглушки для unit-тестов
-- **Mock объекты**: Готовые моки для изоляции тестов
-
-## Оглавление документации
-
-### 📚 Начало работы
-- [Установка и быстрый старт](quick-start.md) - Установка библиотеки и первые шаги
-- [Базовые примеры](examples.md) - Примеры использования для разных сценариев
-
-### ⚙️ Конфигурация
-- [Настройки по умолчанию](default-settings.md) - Стандартные параметры клиента
-- [Пул соединений](connection-pool.md) - Конфигурация и оптимизация соединений
-- [Контекстные методы](context-methods.md) - HTTP методы с поддержкой контекста
-- [Стратегии повтора](retry-strategies.md) - Настройка механизмов повтора
-- [Автоматический выключатель](circuit-breaker.md) - Конфигурация Circuit Breaker
-- [Опции конфигурации](configuration.md) - Все доступные опции настройки
-
-### 🔌 Расширенные возможности
-- [Система middleware](middleware.md) - Промежуточное ПО для обработки запросов
-- [Трейсинг](tracing.md) - Распределенная трассировка с OpenTelemetry
-- [Метрики Prometheus](metrics.md) - Подробные метрики для мониторинга и алертинга
-
-### 🌊 Специальные возможности
-
-- [API Reference](api-reference.md) - Полное описание всех методов и интерфейсов
-
-### 🧪 Тестирование
-- [Тестирование](testing.md) - Утилиты для тестирования и mock объекты
-
-### 🚀 Развертывание
-- [GitLab CI/CD](gitlab-ci.md) - Настройка непрерывной интеграции
-
-## Быстрые ссылки
-
-| Задача | Документация |
-|--------|-------------|
-| Начать использовать библиотеку | [Быстрый старт](quick-start.md) |
-| Узнать настройки по умолчанию | [Настройки по умолчанию](default-settings.md) |
-| Оптимизировать производительность | [Пул соединений](connection-pool.md) |
-| Настроить повторы запросов | [Стратегии повтора](retry-strategies.md) |
-| Добавить логирование | [Middleware](middleware.md#логирование) |
-| Собирать метрики | [Метрики](metrics.md) |
-| Настроить circuit breaker | [Circuit Breaker](circuit-breaker.md) |
-| Тестировать код | [Тестирование](testing.md) |
-
-## Лицензия
-
-Этот проект разработан для внутреннего использования в CityDrive.
-=======
 # Документация HTTP Client Package
 
 Добро пожаловать в документацию HTTP клиент пакета - комплексного решения для HTTP запросов с автоматическими retry механизмами, Prometheus метриками через OpenTelemetry и политиками идемпотентности.
@@ -277,5 +199,4 @@
 
 ### Поддержка и обратная связь
 
-Пакет готов к production использованию. Для вопросов и предложений обращайтесь к команде разработки.
->>>>>>> 98af237b
+Пакет готов к production использованию. Для вопросов и предложений обращайтесь к команде разработки.