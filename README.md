# HTTP Client Package

Комплексный Go HTTP клиент с автоматическими retry механизмами, Prometheus метриками через OpenTelemetry и политиками идемпотентности.

## Основные возможности

- **Умные повторы** с экспоненциальным backoff и джиттером
- **Автоматические Prometheus метрики** через OpenTelemetry  
- **Политики идемпотентности** для безопасных повторов POST/PATCH
- **Distributed tracing** с полной поддержкой OpenTelemetry
- **Настраиваемые таймауты** и стратегии backoff
- **Testing utilities** для unit и integration тестов

## Статус

<<<<<<< HEAD
📊 **Наблюдаемость**
- Полная интеграция с OpenTelemetry и экспорт метрик в Prometheus
- Детальные метрики: запросы, задержки, размеры, повторы, circuit breaker
- Распределенный трейсинг для отслеживания запросов
- Подробное логирование операций

🧪 **Тестирование**
- Mock объекты для unit тестов
- Тестовые утилиты и помощники
- Изоляция внешних зависимостей
=======
- ✅ Готов к продакшену
- ✅ Покрытие тестами 76%+
- ✅ Полная русская документация
- ✅ Поддержка Go 1.23+
>>>>>>> 98af237b

## Быстрый старт

```go
package main

import (
    "context"
    httpclient "gitlab.citydrive.tech/back-end/go/pkg/http-client"
)

func main() {
    client := httpclient.New(httpclient.Config{}, "my-service")
    defer client.Close()
    
    resp, err := client.Get(context.Background(), "https://api.example.com/data")
    if err != nil {
        // обработка ошибки
    }
    defer resp.Body.Close()
}
```

## Документация

<<<<<<< HEAD
📚 **Полная документация доступна в папке [docs/](docs/index.md)**

### Основные разделы
- [Быстрый старт](docs/quick-start.md) - Первые шаги с библиотекой
- [Настройки по умолчанию](docs/default-settings.md) - Стандартные параметры клиента
- [Пул соединений](docs/connection-pool.md) - Конфигурация и оптимизация соединений
- [Контекстные методы](docs/context-methods.md) - HTTP методы с поддержкой контекста
- [Конфигурация](docs/configuration.md) - Все опции настройки
- [Стратегии повтора](docs/retry-strategies.md) - Настройка механизмов повтора
- [Circuit Breaker](docs/circuit-breaker.md) - Защита от каскадных сбоев
- [Middleware](docs/middleware.md) - Система промежуточного ПО
- [Метрики](docs/metrics.md) - Сбор и экспорт метрик
- [Трейсинг](docs/tracing.md) - Распределенная трассировка

- [Тестирование](docs/testing.md) - Mock объекты и утилиты
- [API Reference](docs/api-reference.md) - Полное описание API
- [Примеры](docs/examples.md) - Практические примеры использования



## Разработка

Библиотека разработана специально для корпоративного использования в CityDrive с учетом требований надежности, производительности и наблюдаемости.

### Репозиторий
```
gitlab.citydrive.tech/back-end/go/pkg/http-client
```
=======
**Полная документация:** [docs/index.md](docs/index.md)
>>>>>>> 98af237b

**Основные разделы:**
- [Быстрый старт](docs/quick-start.md) - Примеры использования  
- [Конфигурация](docs/configuration.md) - Настройки клиента
- [Метрики](docs/metrics.md) - Мониторинг и алерты
- [API справочник](docs/api-reference.md) - Полное описание функций
- [Лучшие практики](docs/best-practices.md) - Рекомендации
- [Тестирование](docs/testing.md) - Утилиты и примеры
- [Troubleshooting](docs/troubleshooting.md) - Решение проблем
- [Примеры](docs/examples.md) - Готовые code snippets

## Поддержка

Для вопросов обращайтесь к команде Backend разработки CityDrive Tech.<|MERGE_RESOLUTION|>--- conflicted
+++ resolved
@@ -13,23 +13,10 @@
 
 ## Статус
 
-<<<<<<< HEAD
-📊 **Наблюдаемость**
-- Полная интеграция с OpenTelemetry и экспорт метрик в Prometheus
-- Детальные метрики: запросы, задержки, размеры, повторы, circuit breaker
-- Распределенный трейсинг для отслеживания запросов
-- Подробное логирование операций
-
-🧪 **Тестирование**
-- Mock объекты для unit тестов
-- Тестовые утилиты и помощники
-- Изоляция внешних зависимостей
-=======
 - ✅ Готов к продакшену
 - ✅ Покрытие тестами 76%+
 - ✅ Полная русская документация
 - ✅ Поддержка Go 1.23+
->>>>>>> 98af237b
 
 ## Быстрый старт
 
@@ -55,38 +42,7 @@
 
 ## Документация
 
-<<<<<<< HEAD
-📚 **Полная документация доступна в папке [docs/](docs/index.md)**
-
-### Основные разделы
-- [Быстрый старт](docs/quick-start.md) - Первые шаги с библиотекой
-- [Настройки по умолчанию](docs/default-settings.md) - Стандартные параметры клиента
-- [Пул соединений](docs/connection-pool.md) - Конфигурация и оптимизация соединений
-- [Контекстные методы](docs/context-methods.md) - HTTP методы с поддержкой контекста
-- [Конфигурация](docs/configuration.md) - Все опции настройки
-- [Стратегии повтора](docs/retry-strategies.md) - Настройка механизмов повтора
-- [Circuit Breaker](docs/circuit-breaker.md) - Защита от каскадных сбоев
-- [Middleware](docs/middleware.md) - Система промежуточного ПО
-- [Метрики](docs/metrics.md) - Сбор и экспорт метрик
-- [Трейсинг](docs/tracing.md) - Распределенная трассировка
-
-- [Тестирование](docs/testing.md) - Mock объекты и утилиты
-- [API Reference](docs/api-reference.md) - Полное описание API
-- [Примеры](docs/examples.md) - Практические примеры использования
-
-
-
-## Разработка
-
-Библиотека разработана специально для корпоративного использования в CityDrive с учетом требований надежности, производительности и наблюдаемости.
-
-### Репозиторий
-```
-gitlab.citydrive.tech/back-end/go/pkg/http-client
-```
-=======
 **Полная документация:** [docs/index.md](docs/index.md)
->>>>>>> 98af237b
 
 **Основные разделы:**
 - [Быстрый старт](docs/quick-start.md) - Примеры использования  
