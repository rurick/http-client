--- conflicted
+++ resolved
@@ -2,6 +2,7 @@
 
 import (
 	"context"
+	"io"
 	"net/http"
 	"net/http/httptest"
 	"strings"
@@ -65,55 +66,6 @@
 	}
 	defer resp.Body.Close()
 
-<<<<<<< HEAD
-	assert.Equal(t, http.StatusOK, resp.StatusCode)
-}
-
-// TestClientGetJSON проверяет удобный метод для получения JSON данных
-// Проверяет автоматическую установку Accept заголовка и десериализацию ответа
-func TestClientGetJSON(t *testing.T) {
-	t.Parallel()
-
-	expectedData := map[string]interface{}{
-		"name":   "John Doe",
-		"age":    float64(30),
-		"active": true,
-	}
-
-	server := httptest.NewServer(http.HandlerFunc(func(w http.ResponseWriter, r *http.Request) {
-		assert.Equal(t, http.MethodGet, r.Method)
-		assert.Equal(t, "application/json", r.Header.Get("Accept"))
-
-		w.Header().Set("Content-Type", "application/json")
-		w.WriteHeader(http.StatusOK)
-		w.Write([]byte(`{"name":"John Doe","age":30,"active":true}`))
-	}))
-	defer server.Close()
-
-	client, err := NewClient()
-	require.NoError(t, err)
-
-	var result map[string]interface{}
-	err = client.GetJSON(context.Background(), server.URL, &result)
-	require.NoError(t, err)
-
-	assert.Equal(t, expectedData, result)
-}
-
-// TestClientPostJSON проверяет удобный метод для отправки JSON данных
-// Проверяет автоматическую сериализацию, установку заголовков и десериализацию ответа
-func TestClientPostJSON(t *testing.T) {
-	t.Parallel()
-
-	requestData := map[string]interface{}{
-		"name":  "Jane Doe",
-		"email": "jane@example.com",
-	}
-
-	responseData := map[string]interface{}{
-		"id":      float64(123),
-		"created": true,
-=======
 	if resp.StatusCode != http.StatusOK {
 		t.Errorf("expected status 200, got %d", resp.StatusCode)
 	}
@@ -125,34 +77,14 @@
 
 	if string(body) != "test response" {
 		t.Errorf("expected 'test response', got %s", string(body))
->>>>>>> 98af237b
 	}
 }
 
 func TestClient_Post(t *testing.T) {
 	server := httptest.NewServer(http.HandlerFunc(func(w http.ResponseWriter, r *http.Request) {
-<<<<<<< HEAD
-		assert.Equal(t, http.MethodPost, r.Method)
-		assert.Equal(t, "application/json", r.Header.Get("Content-Type"))
-		assert.Equal(t, "application/json", r.Header.Get("Accept"))
-
-		w.Header().Set("Content-Type", "application/json")
-		w.WriteHeader(http.StatusCreated)
-		w.Write([]byte(`{"id":123,"created":true}`))
-	}))
-	defer server.Close()
-
-	client, err := NewClient()
-	require.NoError(t, err)
-
-	var result map[string]interface{}
-	err = client.PostJSON(context.Background(), server.URL, requestData, &result)
-	require.NoError(t, err)
-=======
 		if r.Method != http.MethodPost {
 			t.Errorf("expected POST method, got %s", r.Method)
 		}
->>>>>>> 98af237b
 
 		contentType := r.Header.Get("Content-Type")
 		if contentType != "application/json" {
@@ -212,35 +144,6 @@
 		},
 	}
 
-<<<<<<< HEAD
-	// Check metrics
-	metrics := client.GetMetrics()
-	assert.Equal(t, int64(1), metrics.TotalRequests)
-	assert.Equal(t, int64(1), metrics.SuccessfulReqs)
-	assert.Equal(t, int64(0), metrics.FailedRequests)
-	assert.True(t, metrics.AverageLatency > 0)
-	// StatusCodes больше не доступны - используем только базовые метрики
-}
-
-func TestClientTimeout(t *testing.T) {
-	// НЕ parallel - тест содержит time.Sleep
-	// Create a slow server
-	server := httptest.NewServer(http.HandlerFunc(func(w http.ResponseWriter, r *http.Request) {
-		time.Sleep(50 * time.Millisecond)
-		w.WriteHeader(http.StatusOK)
-	}))
-	defer server.Close()
-
-	client, err := NewClient(
-		WithTimeout(10 * time.Millisecond), // Короче чем задержка сервера
-	)
-	require.NoError(t, err)
-
-	_, err = client.Get(server.URL)
-	assert.Error(t, err)
-	// Проверяем что ошибка связана с таймаутом
-	assert.True(t, err != nil, "Должна быть ошибка таймаута")
-=======
 	client := New(config, "test-client")
 
 	ctx := context.Background()
@@ -279,7 +182,6 @@
 	if !strings.Contains(err.Error(), "deadline exceeded") && !strings.Contains(err.Error(), "context canceled") {
 		t.Errorf("expected context error, got: %v", err)
 	}
->>>>>>> 98af237b
 }
 
 func TestClient_Close(t *testing.T) {
@@ -301,17 +203,9 @@
 	client := New(originalConfig, "test-client")
 	retrievedConfig := client.GetConfig()
 
-<<<<<<< HEAD
-	// Test GetJSON with error status
-	var result map[string]interface{}
-	err = client.GetJSON(context.Background(), server.URL, &result)
-	assert.Error(t, err)
-	assert.Contains(t, err.Error(), "404")
-=======
 	if retrievedConfig.Timeout != originalConfig.Timeout {
 		t.Errorf("expected timeout %v, got %v", originalConfig.Timeout, retrievedConfig.Timeout)
 	}
->>>>>>> 98af237b
 
 	if retrievedConfig.RetryEnabled != originalConfig.RetryEnabled {
 		t.Errorf("expected retry enabled %v, got %v", originalConfig.RetryEnabled, retrievedConfig.RetryEnabled)
