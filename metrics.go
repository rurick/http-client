package httpclient

import (
	"context"
<<<<<<< HEAD
	"time"
=======
>>>>>>> 98af237b

	"go.opentelemetry.io/otel"
	"go.opentelemetry.io/otel/attribute"
	"go.opentelemetry.io/otel/metric"
<<<<<<< HEAD
	"go.opentelemetry.io/otel/trace"
)

// Константы имен метрик для Prometheus
const (
	// Основные HTTP метрики
	MetricHTTPRequestsTotal   = "http_requests_total"
	MetricHTTPRequestDuration = "http_request_duration_seconds"
	MetricHTTPRequestSize     = "http_request_size_bytes"
	MetricHTTPResponseSize    = "http_response_size_bytes"

	// Метрики повторов (Retry)
	MetricHTTPRetriesTotal  = "http_retries_total"
	MetricHTTPRetryAttempts = "http_retry_attempts"

	// Метрики соединений
	MetricHTTPConnectionsActive    = "http_connections_active"
	MetricHTTPConnectionsIdle      = "http_connections_idle"
	MetricHTTPConnectionPoolHits   = "http_connection_pool_hits_total"
	MetricHTTPConnectionPoolMisses = "http_connection_pool_misses_total"

	// Метрики middleware
	MetricMiddlewareDuration = "middleware_duration_seconds"
	MetricMiddlewareErrors   = "middleware_errors_total"
)

// ClientMetrics holds basic metrics interface
// All detailed metrics are collected via OpenTelemetry
type ClientMetrics struct {
	TotalRequests  int64
	SuccessfulReqs int64
	FailedRequests int64
	AverageLatency time.Duration
}

// NewClientMetrics creates a new ClientMetrics instance
func NewClientMetrics() *ClientMetrics {
	return &ClientMetrics{}
}

// OTelMetricsCollector implements MetricsCollector using OpenTelemetry
type OTelMetricsCollector struct {
	meter   metric.Meter
	tracer  trace.Tracer
	metrics *ClientMetrics

	// OpenTelemetry instruments
	requestCounter          metric.Int64Counter
	requestDuration         metric.Float64Histogram
	requestSizeCounter      metric.Int64Counter
	responseSizeCounter     metric.Int64Counter
	retryCounter            metric.Int64Counter
	retryAttemptsCounter    metric.Int64Counter
	connectionsActiveGauge  metric.Int64Gauge
	connectionsIdleGauge    metric.Int64Gauge
	poolHitsCounter         metric.Int64Counter
	poolMissesCounter       metric.Int64Counter
	middlewareDuration      metric.Float64Histogram
	middlewareErrorsCounter metric.Int64Counter
}

// NewOTelMetricsCollector creates a new OpenTelemetry metrics collector
func NewOTelMetricsCollector(meterName string) (*OTelMetricsCollector, error) {
	meter := otel.Meter(meterName)
	tracer := otel.Tracer(meterName)

	// Create instruments using constants
	requestCounter, err := meter.Int64Counter(
		MetricHTTPRequestsTotal,
		metric.WithDescription("Total number of HTTP requests"),
	)
	if err != nil {
		return nil, err
	}

	requestDuration, err := meter.Float64Histogram(
		MetricHTTPRequestDuration,
		metric.WithDescription("HTTP request duration in seconds"),
		metric.WithUnit("s"),
		metric.WithExplicitBucketBoundaries(0.001, 0.005, 0.01, 0.025, 0.05, 0.1, 0.25, 0.5, 1, 2, 3, 5, 7, 10, 13, 16, 20, 25, 30, 40, 50, 60),
	)
	if err != nil {
		return nil, err
	}

	requestSizeCounter, err := meter.Int64Counter(
		MetricHTTPRequestSize,
		metric.WithDescription("Size of HTTP requests in bytes"),
		metric.WithUnit("By"),
	)
	if err != nil {
		return nil, err
	}

	responseSizeCounter, err := meter.Int64Counter(
		MetricHTTPResponseSize,
		metric.WithDescription("Size of HTTP responses in bytes"),
		metric.WithUnit("By"),
	)
	if err != nil {
		return nil, err
	}

	retryCounter, err := meter.Int64Counter(
		MetricHTTPRetriesTotal,
		metric.WithDescription("Total number of HTTP request retries"),
	)
	if err != nil {
		return nil, err
	}

	retryAttemptsCounter, err := meter.Int64Counter(
		MetricHTTPRetryAttempts,
		metric.WithDescription("Number of retry attempts for HTTP requests"),
	)
	if err != nil {
		return nil, err
	}

	connectionsActiveGauge, err := meter.Int64Gauge(
		MetricHTTPConnectionsActive,
		metric.WithDescription("Number of active HTTP connections"),
	)
	if err != nil {
		return nil, err
	}

	connectionsIdleGauge, err := meter.Int64Gauge(
		MetricHTTPConnectionsIdle,
		metric.WithDescription("Number of idle HTTP connections"),
	)
	if err != nil {
		return nil, err
	}

	poolHitsCounter, err := meter.Int64Counter(
		MetricHTTPConnectionPoolHits,
		metric.WithDescription("Total number of connection pool hits"),
	)
	if err != nil {
		return nil, err
	}

	poolMissesCounter, err := meter.Int64Counter(
		MetricHTTPConnectionPoolMisses,
		metric.WithDescription("Total number of connection pool misses"),
	)
	if err != nil {
		return nil, err
	}

	middlewareDuration, err := meter.Float64Histogram(
		MetricMiddlewareDuration,
		metric.WithDescription("Middleware processing duration in seconds"),
		metric.WithUnit("s"),
		metric.WithExplicitBucketBoundaries(0.0001, 0.0005, 0.001, 0.005, 0.01, 0.025, 0.05, 0.1, 0.25, 0.5, 1, 2, 5),
	)
	if err != nil {
		return nil, err
	}

	middlewareErrorsCounter, err := meter.Int64Counter(
		MetricMiddlewareErrors,
		metric.WithDescription("Total number of middleware errors"),
	)
	if err != nil {
		return nil, err
	}

	return &OTelMetricsCollector{
		meter:                   meter,
		tracer:                  tracer,
		metrics:                 NewClientMetrics(),
		requestCounter:          requestCounter,
		requestDuration:         requestDuration,
		requestSizeCounter:      requestSizeCounter,
		responseSizeCounter:     responseSizeCounter,
		retryCounter:            retryCounter,
		retryAttemptsCounter:    retryAttemptsCounter,
		connectionsActiveGauge:  connectionsActiveGauge,
		connectionsIdleGauge:    connectionsIdleGauge,
		poolHitsCounter:         poolHitsCounter,
		poolMissesCounter:       poolMissesCounter,
		middlewareDuration:      middlewareDuration,
		middlewareErrorsCounter: middlewareErrorsCounter,
	}, nil
}

// GetMeter returns the OpenTelemetry meter for external use
func (omc *OTelMetricsCollector) GetMeter() metric.Meter {
	return omc.meter
}

// RecordRequest records metrics for an HTTP request
func (omc *OTelMetricsCollector) RecordRequest(ctx context.Context, method, url string, statusCode int, duration time.Duration, requestSize, responseSize int64) {

	// Update basic internal metrics
	omc.metrics.TotalRequests++
	if statusCode >= 200 && statusCode < 400 {
		omc.metrics.SuccessfulReqs++
	} else {
		omc.metrics.FailedRequests++
	}

	// Simple average calculation
	if omc.metrics.TotalRequests > 0 {
		omc.metrics.AverageLatency = (omc.metrics.AverageLatency*time.Duration(omc.metrics.TotalRequests-1) + duration) / time.Duration(omc.metrics.TotalRequests)
	}

	// Record OpenTelemetry metrics
	attrs := []attribute.KeyValue{
		attribute.String("method", method),
		attribute.String("url", url),
		attribute.Int("status_code", statusCode),
	}

	omc.requestCounter.Add(ctx, 1, metric.WithAttributes(attrs...))
	omc.requestDuration.Record(ctx, duration.Seconds(), metric.WithAttributes(attrs...))

	if requestSize > 0 {
		omc.requestSizeCounter.Add(ctx, requestSize, metric.WithAttributes(attrs...))
	}

	if responseSize > 0 {
		omc.responseSizeCounter.Add(ctx, responseSize, metric.WithAttributes(attrs...))
	}
}

// RecordRetry records metrics for retry attempts
func (omc *OTelMetricsCollector) RecordRetry(ctx context.Context, method, url string, attempt int, err error) {

	// Record OpenTelemetry metrics only
	attrs := []attribute.KeyValue{
		attribute.String("method", method),
		attribute.String("url", url),
		attribute.Int("attempt", attempt),
		attribute.Bool("success", err == nil),
	}

	omc.retryCounter.Add(ctx, 1, metric.WithAttributes(attrs...))
}

// RecordRetryAttempts records individual retry attempts
func (omc *OTelMetricsCollector) RecordRetryAttempts(ctx context.Context, method, url string, attempts int) {
	attrs := []attribute.KeyValue{
		attribute.String("method", method),
		attribute.String("url", url),
		attribute.Int("attempts", attempts),
	}
	omc.retryAttemptsCounter.Add(ctx, int64(attempts), metric.WithAttributes(attrs...))
}

// RecordConnectionStats records connection pool statistics
func (omc *OTelMetricsCollector) RecordConnectionStats(ctx context.Context, active, idle int64) {
	omc.connectionsActiveGauge.Record(ctx, active)
	omc.connectionsIdleGauge.Record(ctx, idle)
}

// RecordConnectionPoolHit records a connection pool hit
func (omc *OTelMetricsCollector) RecordConnectionPoolHit(ctx context.Context, url string) {
	attrs := []attribute.KeyValue{
		attribute.String("url", url),
	}
	omc.poolHitsCounter.Add(ctx, 1, metric.WithAttributes(attrs...))
}

// RecordConnectionPoolMiss records a connection pool miss
func (omc *OTelMetricsCollector) RecordConnectionPoolMiss(ctx context.Context, url string) {
	attrs := []attribute.KeyValue{
		attribute.String("url", url),
	}
	omc.poolMissesCounter.Add(ctx, 1, metric.WithAttributes(attrs...))
}

// RecordMiddlewareDuration records middleware processing time
func (omc *OTelMetricsCollector) RecordMiddlewareDuration(ctx context.Context, middlewareName string, duration time.Duration) {
	attrs := []attribute.KeyValue{
		attribute.String("middleware", middlewareName),
	}
	omc.middlewareDuration.Record(ctx, duration.Seconds(), metric.WithAttributes(attrs...))
}

// RecordMiddlewareError records middleware errors
func (omc *OTelMetricsCollector) RecordMiddlewareError(ctx context.Context, middlewareName string, errorType string) {
	attrs := []attribute.KeyValue{
		attribute.String("middleware", middlewareName),
		attribute.String("error_type", errorType),
	}
	omc.middlewareErrorsCounter.Add(ctx, 1, metric.WithAttributes(attrs...))
}

// GetMetrics returns a copy of the current metrics
func (omc *OTelMetricsCollector) GetMetrics() *ClientMetrics {
	return &ClientMetrics{
		TotalRequests:  omc.metrics.TotalRequests,
		SuccessfulReqs: omc.metrics.SuccessfulReqs,
		FailedRequests: omc.metrics.FailedRequests,
		AverageLatency: omc.metrics.AverageLatency,
	}
}

// StartSpan starts a new trace span for HTTP request
func (omc *OTelMetricsCollector) StartSpan(ctx context.Context, method, url string) (context.Context, trace.Span) {
	return omc.tracer.Start(ctx, "http_client_request",
		trace.WithAttributes(
			attribute.String("http.method", method),
			attribute.String("http.url", url),
		),
	)
}

// FinishSpan finishes a trace span with response information
func (omc *OTelMetricsCollector) FinishSpan(span trace.Span, statusCode int, err error) {
	span.SetAttributes(attribute.Int("http.status_code", statusCode))

	if err != nil {
		span.RecordError(err)
	}

	span.End()
=======
)

// Metrics содержит все метрики HTTP клиента
type Metrics struct {
	// RequestsTotal счётчик общего количества запросов
	RequestsTotal metric.Int64Counter

	// RequestDuration гистограмма длительности запросов
	RequestDuration metric.Float64Histogram

	// RetriesTotal счётчик ретраев
	RetriesTotal metric.Int64Counter

	// InflightRequests updowncounter активных запросов
	InflightRequests metric.Int64UpDownCounter

	// RequestSize гистограмма размера запросов
	RequestSize metric.Int64Histogram

	// ResponseSize гистограмма размера ответов
	ResponseSize metric.Int64Histogram

	meter metric.Meter
}

// NewMetrics создаёт новый экземпляр метрик
func NewMetrics(meterName string) *Metrics {
	meter := otel.Meter(meterName)

	requestsTotal, _ := meter.Int64Counter(
		"http_client_requests_total",
		metric.WithDescription("Total number of HTTP client requests"),
		metric.WithUnit("1"),
	)

	requestDuration, _ := meter.Float64Histogram(
		"http_client_request_duration_seconds",
		metric.WithDescription("HTTP client request duration in seconds"),
		metric.WithUnit("s"),
		metric.WithExplicitBucketBoundaries(0.001, 0.005, 0.01, 0.025, 0.05, 0.1, 0.25, 0.5, 1, 2, 3, 5, 7, 10, 13, 16, 20, 25, 30, 40, 50, 60),
	)

	retriesTotal, _ := meter.Int64Counter(
		"http_client_retries_total",
		metric.WithDescription("Total number of HTTP client retries"),
		metric.WithUnit("1"),
	)

	inflightRequests, _ := meter.Int64UpDownCounter(
		"http_client_inflight_requests",
		metric.WithDescription("Number of HTTP client requests currently in-flight"),
		metric.WithUnit("1"),
	)

	requestSize, _ := meter.Int64Histogram(
		"http_client_request_size_bytes",
		metric.WithDescription("HTTP client request size in bytes"),
		metric.WithUnit("By"),
		metric.WithExplicitBucketBoundaries(256, 1024, 4096, 16384, 65536, 262144, 1048576, 4194304, 16777216),
	)

	responseSize, _ := meter.Int64Histogram(
		"http_client_response_size_bytes",
		metric.WithDescription("HTTP client response size in bytes"),
		metric.WithUnit("By"),
		metric.WithExplicitBucketBoundaries(256, 1024, 4096, 16384, 65536, 262144, 1048576, 4194304, 16777216),
	)

	return &Metrics{
		RequestsTotal:    requestsTotal,
		RequestDuration:  requestDuration,
		RetriesTotal:     retriesTotal,
		InflightRequests: inflightRequests,
		RequestSize:      requestSize,
		ResponseSize:     responseSize,
		meter:            meter,
	}
}

// RecordRequest записывает метрики для запроса
func (m *Metrics) RecordRequest(ctx context.Context, method, host, status string, retry, hasError bool) {
	m.RequestsTotal.Add(ctx, 1,
		metric.WithAttributes(
			attribute.String("method", method),
			attribute.String("host", host),
			attribute.String("status", status),
			attribute.Bool("retry", retry),
			attribute.Bool("error", hasError),
		),
	)
}

// RecordDuration записывает длительность запроса
func (m *Metrics) RecordDuration(ctx context.Context, duration float64, method, host, status string, attempt int) {
	m.RequestDuration.Record(ctx, duration,
		metric.WithAttributes(
			attribute.String("method", method),
			attribute.String("host", host),
			attribute.String("status", status),
			attribute.Int("attempt", attempt),
		),
	)
}

// RecordRetry записывает метрику retry
func (m *Metrics) RecordRetry(ctx context.Context, reason, method, host string) {
	m.RetriesTotal.Add(ctx, 1,
		metric.WithAttributes(
			attribute.String("reason", reason),
			attribute.String("method", method),
			attribute.String("host", host),
		),
	)
}

// RecordInflight записывает количество активных запросов
func (m *Metrics) RecordInflight(ctx context.Context, delta int64, host string) {
	m.InflightRequests.Add(ctx, delta,
		metric.WithAttributes(
			attribute.String("host", host),
		),
	)
}

// RecordRequestSize записывает размер запроса
func (m *Metrics) RecordRequestSize(ctx context.Context, size int64, method, host string) {
	m.RequestSize.Record(ctx, size,
		metric.WithAttributes(
			attribute.String("method", method),
			attribute.String("host", host),
		),
	)
}

// RecordResponseSize записывает размер ответа
func (m *Metrics) RecordResponseSize(ctx context.Context, size int64, method, host, status string) {
	m.ResponseSize.Record(ctx, size,
		metric.WithAttributes(
			attribute.String("method", method),
			attribute.String("host", host),
			attribute.String("status", status),
		),
	)
}

// IncrementInflight увеличивает счётчик активных запросов
func (m *Metrics) IncrementInflight(ctx context.Context, method, host string) {
	m.InflightRequests.Add(ctx, 1,
		metric.WithAttributes(
			attribute.String("method", method),
			attribute.String("host", host),
		),
	)
}

// DecrementInflight уменьшает счётчик активных запросов
func (m *Metrics) DecrementInflight(ctx context.Context, method, host string) {
	m.InflightRequests.Add(ctx, -1,
		metric.WithAttributes(
			attribute.String("method", method),
			attribute.String("host", host),
		),
	)
}

// Close освобождает ресурсы метрик
func (m *Metrics) Close() error {
	// В текущей реализации нет ресурсов для освобождения
	return nil
>>>>>>> 98af237b
}<|MERGE_RESOLUTION|>--- conflicted
+++ resolved
@@ -2,336 +2,10 @@
 
 import (
 	"context"
-<<<<<<< HEAD
-	"time"
-=======
->>>>>>> 98af237b
 
 	"go.opentelemetry.io/otel"
 	"go.opentelemetry.io/otel/attribute"
 	"go.opentelemetry.io/otel/metric"
-<<<<<<< HEAD
-	"go.opentelemetry.io/otel/trace"
-)
-
-// Константы имен метрик для Prometheus
-const (
-	// Основные HTTP метрики
-	MetricHTTPRequestsTotal   = "http_requests_total"
-	MetricHTTPRequestDuration = "http_request_duration_seconds"
-	MetricHTTPRequestSize     = "http_request_size_bytes"
-	MetricHTTPResponseSize    = "http_response_size_bytes"
-
-	// Метрики повторов (Retry)
-	MetricHTTPRetriesTotal  = "http_retries_total"
-	MetricHTTPRetryAttempts = "http_retry_attempts"
-
-	// Метрики соединений
-	MetricHTTPConnectionsActive    = "http_connections_active"
-	MetricHTTPConnectionsIdle      = "http_connections_idle"
-	MetricHTTPConnectionPoolHits   = "http_connection_pool_hits_total"
-	MetricHTTPConnectionPoolMisses = "http_connection_pool_misses_total"
-
-	// Метрики middleware
-	MetricMiddlewareDuration = "middleware_duration_seconds"
-	MetricMiddlewareErrors   = "middleware_errors_total"
-)
-
-// ClientMetrics holds basic metrics interface
-// All detailed metrics are collected via OpenTelemetry
-type ClientMetrics struct {
-	TotalRequests  int64
-	SuccessfulReqs int64
-	FailedRequests int64
-	AverageLatency time.Duration
-}
-
-// NewClientMetrics creates a new ClientMetrics instance
-func NewClientMetrics() *ClientMetrics {
-	return &ClientMetrics{}
-}
-
-// OTelMetricsCollector implements MetricsCollector using OpenTelemetry
-type OTelMetricsCollector struct {
-	meter   metric.Meter
-	tracer  trace.Tracer
-	metrics *ClientMetrics
-
-	// OpenTelemetry instruments
-	requestCounter          metric.Int64Counter
-	requestDuration         metric.Float64Histogram
-	requestSizeCounter      metric.Int64Counter
-	responseSizeCounter     metric.Int64Counter
-	retryCounter            metric.Int64Counter
-	retryAttemptsCounter    metric.Int64Counter
-	connectionsActiveGauge  metric.Int64Gauge
-	connectionsIdleGauge    metric.Int64Gauge
-	poolHitsCounter         metric.Int64Counter
-	poolMissesCounter       metric.Int64Counter
-	middlewareDuration      metric.Float64Histogram
-	middlewareErrorsCounter metric.Int64Counter
-}
-
-// NewOTelMetricsCollector creates a new OpenTelemetry metrics collector
-func NewOTelMetricsCollector(meterName string) (*OTelMetricsCollector, error) {
-	meter := otel.Meter(meterName)
-	tracer := otel.Tracer(meterName)
-
-	// Create instruments using constants
-	requestCounter, err := meter.Int64Counter(
-		MetricHTTPRequestsTotal,
-		metric.WithDescription("Total number of HTTP requests"),
-	)
-	if err != nil {
-		return nil, err
-	}
-
-	requestDuration, err := meter.Float64Histogram(
-		MetricHTTPRequestDuration,
-		metric.WithDescription("HTTP request duration in seconds"),
-		metric.WithUnit("s"),
-		metric.WithExplicitBucketBoundaries(0.001, 0.005, 0.01, 0.025, 0.05, 0.1, 0.25, 0.5, 1, 2, 3, 5, 7, 10, 13, 16, 20, 25, 30, 40, 50, 60),
-	)
-	if err != nil {
-		return nil, err
-	}
-
-	requestSizeCounter, err := meter.Int64Counter(
-		MetricHTTPRequestSize,
-		metric.WithDescription("Size of HTTP requests in bytes"),
-		metric.WithUnit("By"),
-	)
-	if err != nil {
-		return nil, err
-	}
-
-	responseSizeCounter, err := meter.Int64Counter(
-		MetricHTTPResponseSize,
-		metric.WithDescription("Size of HTTP responses in bytes"),
-		metric.WithUnit("By"),
-	)
-	if err != nil {
-		return nil, err
-	}
-
-	retryCounter, err := meter.Int64Counter(
-		MetricHTTPRetriesTotal,
-		metric.WithDescription("Total number of HTTP request retries"),
-	)
-	if err != nil {
-		return nil, err
-	}
-
-	retryAttemptsCounter, err := meter.Int64Counter(
-		MetricHTTPRetryAttempts,
-		metric.WithDescription("Number of retry attempts for HTTP requests"),
-	)
-	if err != nil {
-		return nil, err
-	}
-
-	connectionsActiveGauge, err := meter.Int64Gauge(
-		MetricHTTPConnectionsActive,
-		metric.WithDescription("Number of active HTTP connections"),
-	)
-	if err != nil {
-		return nil, err
-	}
-
-	connectionsIdleGauge, err := meter.Int64Gauge(
-		MetricHTTPConnectionsIdle,
-		metric.WithDescription("Number of idle HTTP connections"),
-	)
-	if err != nil {
-		return nil, err
-	}
-
-	poolHitsCounter, err := meter.Int64Counter(
-		MetricHTTPConnectionPoolHits,
-		metric.WithDescription("Total number of connection pool hits"),
-	)
-	if err != nil {
-		return nil, err
-	}
-
-	poolMissesCounter, err := meter.Int64Counter(
-		MetricHTTPConnectionPoolMisses,
-		metric.WithDescription("Total number of connection pool misses"),
-	)
-	if err != nil {
-		return nil, err
-	}
-
-	middlewareDuration, err := meter.Float64Histogram(
-		MetricMiddlewareDuration,
-		metric.WithDescription("Middleware processing duration in seconds"),
-		metric.WithUnit("s"),
-		metric.WithExplicitBucketBoundaries(0.0001, 0.0005, 0.001, 0.005, 0.01, 0.025, 0.05, 0.1, 0.25, 0.5, 1, 2, 5),
-	)
-	if err != nil {
-		return nil, err
-	}
-
-	middlewareErrorsCounter, err := meter.Int64Counter(
-		MetricMiddlewareErrors,
-		metric.WithDescription("Total number of middleware errors"),
-	)
-	if err != nil {
-		return nil, err
-	}
-
-	return &OTelMetricsCollector{
-		meter:                   meter,
-		tracer:                  tracer,
-		metrics:                 NewClientMetrics(),
-		requestCounter:          requestCounter,
-		requestDuration:         requestDuration,
-		requestSizeCounter:      requestSizeCounter,
-		responseSizeCounter:     responseSizeCounter,
-		retryCounter:            retryCounter,
-		retryAttemptsCounter:    retryAttemptsCounter,
-		connectionsActiveGauge:  connectionsActiveGauge,
-		connectionsIdleGauge:    connectionsIdleGauge,
-		poolHitsCounter:         poolHitsCounter,
-		poolMissesCounter:       poolMissesCounter,
-		middlewareDuration:      middlewareDuration,
-		middlewareErrorsCounter: middlewareErrorsCounter,
-	}, nil
-}
-
-// GetMeter returns the OpenTelemetry meter for external use
-func (omc *OTelMetricsCollector) GetMeter() metric.Meter {
-	return omc.meter
-}
-
-// RecordRequest records metrics for an HTTP request
-func (omc *OTelMetricsCollector) RecordRequest(ctx context.Context, method, url string, statusCode int, duration time.Duration, requestSize, responseSize int64) {
-
-	// Update basic internal metrics
-	omc.metrics.TotalRequests++
-	if statusCode >= 200 && statusCode < 400 {
-		omc.metrics.SuccessfulReqs++
-	} else {
-		omc.metrics.FailedRequests++
-	}
-
-	// Simple average calculation
-	if omc.metrics.TotalRequests > 0 {
-		omc.metrics.AverageLatency = (omc.metrics.AverageLatency*time.Duration(omc.metrics.TotalRequests-1) + duration) / time.Duration(omc.metrics.TotalRequests)
-	}
-
-	// Record OpenTelemetry metrics
-	attrs := []attribute.KeyValue{
-		attribute.String("method", method),
-		attribute.String("url", url),
-		attribute.Int("status_code", statusCode),
-	}
-
-	omc.requestCounter.Add(ctx, 1, metric.WithAttributes(attrs...))
-	omc.requestDuration.Record(ctx, duration.Seconds(), metric.WithAttributes(attrs...))
-
-	if requestSize > 0 {
-		omc.requestSizeCounter.Add(ctx, requestSize, metric.WithAttributes(attrs...))
-	}
-
-	if responseSize > 0 {
-		omc.responseSizeCounter.Add(ctx, responseSize, metric.WithAttributes(attrs...))
-	}
-}
-
-// RecordRetry records metrics for retry attempts
-func (omc *OTelMetricsCollector) RecordRetry(ctx context.Context, method, url string, attempt int, err error) {
-
-	// Record OpenTelemetry metrics only
-	attrs := []attribute.KeyValue{
-		attribute.String("method", method),
-		attribute.String("url", url),
-		attribute.Int("attempt", attempt),
-		attribute.Bool("success", err == nil),
-	}
-
-	omc.retryCounter.Add(ctx, 1, metric.WithAttributes(attrs...))
-}
-
-// RecordRetryAttempts records individual retry attempts
-func (omc *OTelMetricsCollector) RecordRetryAttempts(ctx context.Context, method, url string, attempts int) {
-	attrs := []attribute.KeyValue{
-		attribute.String("method", method),
-		attribute.String("url", url),
-		attribute.Int("attempts", attempts),
-	}
-	omc.retryAttemptsCounter.Add(ctx, int64(attempts), metric.WithAttributes(attrs...))
-}
-
-// RecordConnectionStats records connection pool statistics
-func (omc *OTelMetricsCollector) RecordConnectionStats(ctx context.Context, active, idle int64) {
-	omc.connectionsActiveGauge.Record(ctx, active)
-	omc.connectionsIdleGauge.Record(ctx, idle)
-}
-
-// RecordConnectionPoolHit records a connection pool hit
-func (omc *OTelMetricsCollector) RecordConnectionPoolHit(ctx context.Context, url string) {
-	attrs := []attribute.KeyValue{
-		attribute.String("url", url),
-	}
-	omc.poolHitsCounter.Add(ctx, 1, metric.WithAttributes(attrs...))
-}
-
-// RecordConnectionPoolMiss records a connection pool miss
-func (omc *OTelMetricsCollector) RecordConnectionPoolMiss(ctx context.Context, url string) {
-	attrs := []attribute.KeyValue{
-		attribute.String("url", url),
-	}
-	omc.poolMissesCounter.Add(ctx, 1, metric.WithAttributes(attrs...))
-}
-
-// RecordMiddlewareDuration records middleware processing time
-func (omc *OTelMetricsCollector) RecordMiddlewareDuration(ctx context.Context, middlewareName string, duration time.Duration) {
-	attrs := []attribute.KeyValue{
-		attribute.String("middleware", middlewareName),
-	}
-	omc.middlewareDuration.Record(ctx, duration.Seconds(), metric.WithAttributes(attrs...))
-}
-
-// RecordMiddlewareError records middleware errors
-func (omc *OTelMetricsCollector) RecordMiddlewareError(ctx context.Context, middlewareName string, errorType string) {
-	attrs := []attribute.KeyValue{
-		attribute.String("middleware", middlewareName),
-		attribute.String("error_type", errorType),
-	}
-	omc.middlewareErrorsCounter.Add(ctx, 1, metric.WithAttributes(attrs...))
-}
-
-// GetMetrics returns a copy of the current metrics
-func (omc *OTelMetricsCollector) GetMetrics() *ClientMetrics {
-	return &ClientMetrics{
-		TotalRequests:  omc.metrics.TotalRequests,
-		SuccessfulReqs: omc.metrics.SuccessfulReqs,
-		FailedRequests: omc.metrics.FailedRequests,
-		AverageLatency: omc.metrics.AverageLatency,
-	}
-}
-
-// StartSpan starts a new trace span for HTTP request
-func (omc *OTelMetricsCollector) StartSpan(ctx context.Context, method, url string) (context.Context, trace.Span) {
-	return omc.tracer.Start(ctx, "http_client_request",
-		trace.WithAttributes(
-			attribute.String("http.method", method),
-			attribute.String("http.url", url),
-		),
-	)
-}
-
-// FinishSpan finishes a trace span with response information
-func (omc *OTelMetricsCollector) FinishSpan(span trace.Span, statusCode int, err error) {
-	span.SetAttributes(attribute.Int("http.status_code", statusCode))
-
-	if err != nil {
-		span.RecordError(err)
-	}
-
-	span.End()
-=======
 )
 
 // Metrics содержит все метрики HTTP клиента
@@ -501,5 +175,4 @@
 func (m *Metrics) Close() error {
 	// В текущей реализации нет ресурсов для освобождения
 	return nil
->>>>>>> 98af237b
 }